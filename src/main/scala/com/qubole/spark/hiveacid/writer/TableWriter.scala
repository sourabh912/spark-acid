--- conflicted
+++ resolved
@@ -29,11 +29,7 @@
 import com.qubole.spark.hiveacid.transaction._
 import com.qubole.spark.hiveacid.util.SerializableConfiguration
 import org.apache.spark.internal.Logging
-<<<<<<< HEAD
 import org.apache.spark.sql.{DataFrame, Row, SparkSession, SqlUtils, functions}
-=======
-import org.apache.spark.sql.{DataFrame, SparkSession, functions}
->>>>>>> b0a5dcee
 import org.apache.spark.sql.catalyst.{InternalRow, TableIdentifier}
 import org.apache.spark.sql.catalyst.catalog.CatalogTypes.TablePartitionSpec
 import org.apache.spark.sql.catalyst.expressions.{Attribute, GenericRowWithSchema}
@@ -184,7 +180,7 @@
           //
           // There is still a chance that rows from multiple buckets go to same partition as well, but this is expected to work!
           case HiveAcidOperation.DELETE | HiveAcidOperation.UPDATE =>
-<<<<<<< HEAD
+
             val bucketExpr = "shiftRightUnsigned(rowId.bucketId & 268369920, 16)"
 
             val baseDf = df.repartition(MAX_NUMBER_OF_BUCKETS, functions.expr(bucketExpr))
@@ -252,13 +248,7 @@
               }
               case _ => //
             }
-
             returnRdd
-=======
-            df.repartition(MAX_NUMBER_OF_BUCKETS, functions.expr("shiftright(rowId.bucketId & 268369920, 16)"))
-              .toDF.sortWithinPartitions("rowId.writeId", "rowId.bucketId", "rowId.rowId")
-              .toDF.queryExecution.executedPlan.execute()
->>>>>>> b0a5dcee
           case HiveAcidOperation.INSERT_OVERWRITE | HiveAcidOperation.INSERT_INTO =>
             df.queryExecution.executedPlan.execute()
           case unknownOperation =>
